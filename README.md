--- conflicted
+++ resolved
@@ -1,10 +1,6 @@
 # SpatIS - Spatial Individual Specialization Index
 
-<<<<<<< HEAD
-This repository shares the code and details on the Spatial Individual Specialization Index (SpatIS). More information on how to run it for your data may be found [in this tutorial](http://rpubs.com/bniebuhr/spatis). 
-=======
 This repository shares the code and details on the Spatial Individual Specialization Index (SpatIS). More information on how to run it for your data may be found [in this tutorial](http://rpubs.com/bniebuhr/spatis) and within the main article and supplementary information of the reference below (Kerches-Rogeri et al. *in prep*). 
->>>>>>> c83d2047
 
 We present here the source code for running SpatIS using movement data of individuals. We also show VHF movement data for the yellow–shouldered bats *Sturnira lilium* in Southeastern Brazil, an R script for analyzing this data using *SpatIS*, and other scripts and data used in Kerches-Rogeri et al (*in prep.*).
 
